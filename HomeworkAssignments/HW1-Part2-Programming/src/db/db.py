from typing import Any, Dict, List, Tuple, Union

import pymysql

KV = Dict[str, Any]
Query = Tuple[str, List]

class DB:
    def __init__(self, host: str, port: int, user: str, password: str, database: str):
        conn = pymysql.connect(
            host=host,
            port=port,
            user=user,
            password=password,
            database=database,
            cursorclass=pymysql.cursors.DictCursor,
            autocommit=True
        )
        self.conn = conn

    def get_cursor(self):
        return self.conn.cursor()
    
    def execute_query(self, query: str, args: List, ret_result: bool) -> Union[List[KV], int]:
        """Executes a query.

        :param query: A query string, possibly containing %s placeholders
        :param args: A list containing the values for the %s placeholders
        :param ret_result: If True, execute_query returns a list of dicts, each representing a returned
                           row from the table. If False, the number of rows affected is returned. Note
                           that the length of the list of dicts is not necessarily equal to the number
                           of rows affected.
        :returns: a list of dicts or a number, depending on ret_result
        """
        cur = self.get_cursor()
        count = cur.execute(query, args=args)
        if ret_result:
            return cur.fetchall()
        else:
            return count

    # TODO: all methods below

    @staticmethod
    def build_select_query(table: str, filters: KV) -> Query:
        """Builds a query that selects rows. See db_test for examples.

        :param table: The table to be selected from
        :param filters: Key-value pairs that the rows from table must satisfy
        :returns: A query string and any placeholder arguments
        """
<<<<<<< HEAD
        if not filters:
            return f"SELECT * FROM {table}", []
        keywords = " AND ".join([f"{keyword} = %s" for keyword in filters.keys()])
        args = list(filters.values())
        return f"SELECT * FROM {table} WHERE " + keywords, args
=======
        result = "select * from " + table + " "
        where_condition = None
        arguments = None

        if filters:
            slots = []
            arguments = []

            result += "where "

            for k, v in filters.items():
                slots.append(k + "=%s")
                arguments.append(v)

            where_condition = " AND ".join(slots)

            result += where_condition

        return result, arguments
>>>>>>> c72900fe

    def select(self, table: str, filters: KV) -> List[KV]:
        """Runs a select statement. You should use build_select_query and execute_query.

        :param table: The table to be selected from
        :param filters: Key-value pairs that the rows to be selected must satisfy
        :returns: The selected rows
        """
<<<<<<< HEAD
        query, args = self.build_select_query(table, filters)
        return self.execute_query(query, args, ret_result=True)
=======
        q, args = self.build_select_query(table, filters)
        result = self.execute_query(q, args, True)
        return result

>>>>>>> c72900fe

    @staticmethod
    def build_insert_query(table: str, values: KV) -> Query:
        """Builds a query that inserts a row. See db_test for examples.

        :param table: The table to be inserted into
        :param values: Key-value pairs that represent the values to be inserted
        :returns: A query string and any placeholder arguments
        """
        keys = ", ".join(values.keys())
        placeholders = ", ".join([r"%s" for _ in values])
        args = list(values.values())
        return f"INSERT INTO {table} (" + keys + ") VALUES (" + placeholders + ")", args

    def insert(self, table: str, values: KV) -> int:
        """Runs an insert statement. You should use build_insert_query and execute_query.

        :param table: The table to be inserted into
        :param values: Key-value pairs that represent the values to be inserted
        :returns: The number of rows affected
        """
        query, args = self.build_insert_query(table, values)
        return self.execute_query(query, args, ret_result=False)

    @staticmethod
    def build_update_query(table: str, values: KV, filters: KV) -> Query:
        """Builds a query that updates rows. See db_test for examples.

        :param table: The table to be updated
        :param values: Key-value pairs that represent the new values
        :param filters: Key-value pairs that the rows from table must satisfy
        :returns: A query string and any placeholder arguments
        """
        value_keys = ", ".join([f"{val} = %s" for val in values])
        args = list(values.values())
        if not filters:
            return f"UPDATE {table} SET " + value_keys, args
        filter_keys = " AND ".join([f"{fil} = %s" for fil in filters])
        args.extend(filters.values())
        return f"UPDATE {table} SET " + value_keys + " WHERE " + filter_keys, args

    def update(self, table: str, values: KV, filters: KV) -> int:
        """Runs an update statement. You should use build_update_query and execute_query.

        :param table: The table to be updated
        :param values: Key-value pairs that represent the new values
        :param filters: Key-value pairs that the rows to be updated must satisfy
        :returns: The number of rows affected
        """
        query, args = self.build_update_query(table, values, filters)
        return self.execute_query(query, args, ret_result=False)

    @staticmethod
    def build_delete_query(table: str, filters: KV) -> Query:
        """Builds a query that deletes rows. See db_test for examples.

        :param table: The table to be deleted from
        :param filters: Key-value pairs that the rows to be deleted must satisfy
        :returns: A query string and any placeholder arguments
        """
        if not filters:
            return f"DELETE FROM {table}", []
        keywords = " AND ".join([f"{keyword} = %s" for keyword in filters.keys()])
        args = list(filters.values())
        return f"DELETE FROM {table} WHERE " + keywords, args

    def delete(self, table: str, filters: KV) -> int:
        """Runs a delete statement. You should use build_delete_query and execute_query.

        :param table: The table to be deleted from
        :param filters: Key-value pairs that the rows to be deleted must satisfy
        :returns: The number of rows affected
        """
        query, args = self.build_delete_query(table, filters)
        return self.execute_query(query, args, ret_result=False)<|MERGE_RESOLUTION|>--- conflicted
+++ resolved
@@ -49,33 +49,11 @@
         :param filters: Key-value pairs that the rows from table must satisfy
         :returns: A query string and any placeholder arguments
         """
-<<<<<<< HEAD
         if not filters:
             return f"SELECT * FROM {table}", []
         keywords = " AND ".join([f"{keyword} = %s" for keyword in filters.keys()])
         args = list(filters.values())
         return f"SELECT * FROM {table} WHERE " + keywords, args
-=======
-        result = "select * from " + table + " "
-        where_condition = None
-        arguments = None
-
-        if filters:
-            slots = []
-            arguments = []
-
-            result += "where "
-
-            for k, v in filters.items():
-                slots.append(k + "=%s")
-                arguments.append(v)
-
-            where_condition = " AND ".join(slots)
-
-            result += where_condition
-
-        return result, arguments
->>>>>>> c72900fe
 
     def select(self, table: str, filters: KV) -> List[KV]:
         """Runs a select statement. You should use build_select_query and execute_query.
@@ -84,15 +62,8 @@
         :param filters: Key-value pairs that the rows to be selected must satisfy
         :returns: The selected rows
         """
-<<<<<<< HEAD
         query, args = self.build_select_query(table, filters)
         return self.execute_query(query, args, ret_result=True)
-=======
-        q, args = self.build_select_query(table, filters)
-        result = self.execute_query(q, args, True)
-        return result
-
->>>>>>> c72900fe
 
     @staticmethod
     def build_insert_query(table: str, values: KV) -> Query:
